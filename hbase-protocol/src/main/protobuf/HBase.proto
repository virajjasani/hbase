--- conflicted
+++ resolved
@@ -256,7 +256,6 @@
   optional int64 ttl = 8 [default = 0];
 }
 
-<<<<<<< HEAD
 message LogRequest {
   required string log_class_name = 1;
   required bytes log_message = 2;
@@ -265,10 +264,10 @@
 message LogEntry {
   required string log_class_name = 1;
   required bytes log_message = 2;
-=======
+}
+
 message RegionLocation {
   required RegionInfo region_info = 1;
   optional ServerName server_name = 2;
   required int64 seq_num = 3;
->>>>>>> 55cae10b
 }